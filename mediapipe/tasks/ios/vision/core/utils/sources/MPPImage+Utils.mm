--- conflicted
+++ resolved
@@ -30,7 +30,7 @@
 using ::mediapipe::ImageFormat;
 using ::mediapipe::ImageFrame;
 
-vImage_Buffer EmptyVImageBufferFromImageFrame(ImageFrame &imageFrame, bool shouldAllocate) {
+vImage_Buffer CreateEmptyVImageBufferFromImageFrame(ImageFrame &imageFrame, bool shouldAllocate) {
   UInt8 *data = shouldAllocate ? new UInt8[imageFrame.Height() * imageFrame.WidthStep()] : NULL;
   return {.data = data,
           .height = static_cast<vImagePixelCount>(imageFrame.Height()),
@@ -38,8 +38,8 @@
           .rowBytes = static_cast<size_t>(imageFrame.WidthStep())};
 }
 
-vImage_Buffer VImageBufferFromImageFrame(ImageFrame &imageFrame) {
-  vImage_Buffer imageBuffer = EmptyVImageBufferFromImageFrame(imageFrame, false);
+vImage_Buffer CreateVImageBufferFromImageFrame(ImageFrame &imageFrame) {
+  vImage_Buffer imageBuffer = CreateEmptyVImageBufferFromImageFrame(imageFrame, false);
   imageBuffer.data = imageFrame.MutablePixelData();
   return imageBuffer;
 }
@@ -51,11 +51,7 @@
 }
 
 static void FreeDataProviderReleaseCallback(void *buffer, const void *data, size_t size) {
-<<<<<<< HEAD
   delete[] buffer;
-=======
-  delete[] (vImage_Buffer *)buffer;
->>>>>>> 3d8b715d
 }
 
 static void FreeRefConReleaseCallback(void *refCon, const void *baseAddress) { delete[] refCon; }
@@ -82,10 +78,9 @@
 + (std::unique_ptr<ImageFrame>)imageFrameFromCVPixelBuffer:(CVPixelBufferRef)pixelBuffer
                                                      error:(NSError **)error;
 
-// Always copies the pixel data of the image frame to the created `CVPixelBuffer`.
-
 // This method is used to create CVPixelBuffer from output images of tasks like `FaceStylizer` only
 // when the input `MPImage` source type is `pixelBuffer`.
+// Always copies the pixel data of the image frame to the created `CVPixelBuffer`.
 //
 // The only possible 32 RGBA pixel format of input `CVPixelBuffer` is `kCVPixelFormatType_32BGRA`.
 // But Mediapipe does not support inference on images of format `BGRA`. Hence the channels of the
@@ -189,7 +184,7 @@
 + (UInt8 *)pixelDataFromImageFrame:(ImageFrame &)imageFrame
                         shouldCopy:(BOOL)shouldCopy
                              error:(NSError **)error {
-  vImage_Buffer sourceBuffer = VImageBufferFromImageFrame(imageFrame);
+  vImage_Buffer sourceBuffer = CreateVImageBufferFromImageFrame(imageFrame);
 
   // Pre-multiply the raw pixels from a `mediapipe::Image` before creating a `CGImage` to ensure
   // that pixels are displayed correctly irrespective of their alpha values.
@@ -199,7 +194,7 @@
   switch (imageFrame.Format()) {
     case ImageFormat::SRGBA: {
       destinationBuffer =
-          shouldCopy ? EmptyVImageBufferFromImageFrame(imageFrame, true) : sourceBuffer;
+          shouldCopy ? CreateEmptyVImageBufferFromImageFrame(imageFrame, true) : sourceBuffer;
       premultiplyError =
           vImagePremultiplyData_RGBA8888(&sourceBuffer, &destinationBuffer, kvImageNoFlags);
       break;
@@ -207,15 +202,18 @@
     default: {
       [MPPCommonUtils createCustomError:error
                                withCode:MPPTasksErrorCodeInternalError
-                            description:@"An internal error occured"];
+                            description:@"An error occured while processing the output image "
+                                        @"pixels of the vision task."];
       return NULL;
     }
   }
 
   if (premultiplyError != kvImageNoError) {
-    [MPPCommonUtils createCustomError:error
-                             withCode:MPPTasksErrorCodeInternalError
-                          description:@"An internal error occured."];
+    [MPPCommonUtils
+        createCustomError:error
+                 withCode:MPPTasksErrorCodeInternalError
+              description:
+                  @"An error occured while processing the output image pixels of the vision task."];
 
     return NULL;
   }
@@ -265,7 +263,8 @@
     default: {
       [MPPCommonUtils createCustomError:error
                                withCode:MPPTasksErrorCodeInternalError
-                            description:@"An internal error occured."];
+                            description:@"An error occured while creating a CVPixelBuffer from the "
+                                        @"output image of the vision task."];
       return NULL;
     }
   }
@@ -279,14 +278,15 @@
   }
 
   const uint8_t permute_map[4] = {2, 1, 0, 3};
-  vImage_Buffer sourceBuffer = EmptyVImageBufferFromImageFrame(imageFrame, NO);
+  vImage_Buffer sourceBuffer = CreateEmptyVImageBufferFromImageFrame(imageFrame, NO);
   sourceBuffer.data = pixelData;
 
   if (vImagePermuteChannels_ARGB8888(&sourceBuffer, &sourceBuffer, permute_map, kvImageNoFlags) !=
       kvImageNoError) {
     [MPPCommonUtils createCustomError:error
                              withCode:MPPTasksErrorCodeInternalError
-                          description:@"An internal error occured."];
+                          description:@"An error occured while creating a CVPixelBuffer from the "
+                                      @"output image of the vision task."];
     return NULL;
   }
 
@@ -304,7 +304,8 @@
   }
   [MPPCommonUtils createCustomError:error
                            withCode:MPPTasksErrorCodeInternalError
-                        description:@"An internal error occured."];
+                        description:@"An error occured while creating a CVPixelBuffer from the "
+                                    @"output image of the vision task."];
   return NULL;
 }
 
@@ -383,7 +384,8 @@
     default:
       [MPPCommonUtils createCustomError:error
                                withCode:MPPTasksErrorCodeInternalError
-                            description:@"An internal error occured."];
+                            description:@"An error occured while creating a CGImage from the "
+                                        @"output image of the vision task."];
       return NULL;
   }
 
@@ -414,7 +416,8 @@
   if (!cgImageRef) {
     [MPPCommonUtils createCustomError:error
                              withCode:MPPTasksErrorCodeInternalError
-                          description:@"An internal error occured."];
+                          description:@"An error occured while converting the output image of the "
+                                      @"vision task to a CGImage."];
   }
 
   return cgImageRef;
